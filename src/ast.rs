// https://message-from-space.readthedocs.io/en/latest/message7.html

use std::collections::{HashMap, VecDeque};

type BSymbol = Box<Symbol>;

type Number = i64;

mod modulations;

#[derive(Clone, Debug, Eq, PartialEq)]
pub struct Statement(pub Identifier, pub Vec<Symbol>);

#[derive(Clone, Debug, Eq, PartialEq, Hash)]
pub enum Identifier {
    Name(String),
    Var(usize),
}

#[derive(Clone, Debug, Eq, PartialEq)]
pub enum Symbol {
    Lit(Number),
    // 1-3
    Eq,
    // 4
    Inc,
    // 5
    Dec,
    // 6
    Add,
    // 7
    Var(usize),
    // 8
    Mul,
    // 9
    Div,
    // 10
    T,
    // 11 & 21
    F,
    // 11 & 22
    Lt,
    // 12
    Mod,
    // 13
    Dem,
    // 14
    Send,
    // 15
    Neg,
    // 16
    Ap,
    // 17
    S,
    // 18
    C,
    // 19
    B,
    // 20
    Pwr2,
    // 23
    I,
    // 24
    Cons,
    // 25
    Car,
    // 26
    Cdr,
    // 27
    Nil,
    // 28
    IsNil,
    // 29
    List(Vec<Symbol>),
    // 30
    // 31 .. vec = alias for cons that looks nice in “vector” usage context.
    Draw,
    // 32
    Checkerboard,
    // 33
    MultipleDraw,
    // 34
    // 35 = modulate list, doesn't seem to map to an operation
    // 36 = send 0:
    //   :1678847
    //   ap send ( 0 )   =   ( 1 , :1678847 )
    If0,
    // 37
    Interact,
    // 38
    // 39 = interaction protocol
    StatelessDraw,
    PartFn(Box<Symbol>, Vec<Symbol>, i8),
    Pair(Box<Symbol>, Box<Symbol>),
    Modulated(modulations::Modulated),
}

pub fn eval_instructions(tree: &[Symbol]) -> Symbol {
    let mut vars = HashMap::new();

    eval(tree, &mut vars)
}

fn num_args(symbol: &Symbol) -> i8 {
    match symbol {
        Symbol::Lit(_) => 0,
        Symbol::Eq => 2,
        Symbol::Inc => 1,
        Symbol::Dec => 1,
        Symbol::Add => 2,
        Symbol::Var(_) => 0,
        Symbol::Mul => 2,
        Symbol::Div => 2,
        Symbol::T => 2,
        Symbol::F => 2,
        Symbol::Lt => 2,
        Symbol::Mod => 1,
        Symbol::Dem => 1,
        Symbol::Send => 1,
        Symbol::Neg => 1,
        Symbol::Ap => 2,
        Symbol::S => 3,
        Symbol::C => 3,
        Symbol::B => 3,
        Symbol::Pwr2 => 1,
        Symbol::I => 1,
        Symbol::Cons => 2,
        Symbol::Car => 1,
        Symbol::Cdr => 1,
        Symbol::Nil => 0,
        Symbol::IsNil => 1,
        Symbol::List(_) => 0,
        Symbol::Draw => 1,
        Symbol::Checkerboard => 2,
        Symbol::MultipleDraw => 1,
        Symbol::If0 => 3,
        Symbol::Interact => 3,
        Symbol::StatelessDraw => 3,
        Symbol::PartFn(_, _, i) => *i,
        Symbol::Pair(_, _) => 0,
        Symbol::Modulated(_) => 0,
    }
}

fn lit1(operands: Vec<Symbol>, f: fn(Number) -> Number) -> Symbol {
    if let [Symbol::Lit(x)] = operands.as_slice() {
        Symbol::Lit(f(*x))
    } else {
        unreachable!("{:?}", operands);
    }
}

fn lit2(operands: Vec<Symbol>, f: fn(Number, Number) -> Number) -> Symbol {
    if let [Symbol::Lit(x), Symbol::Lit(y)] = operands.as_slice() {
        Symbol::Lit(f(*x, *y))
    } else {
        unreachable!("{:?}", operands);
    }
}

fn eval_fn(
    op: Symbol,
    operands: &mut VecDeque<Symbol>,
    vars: &mut HashMap<Identifier, Symbol>,
) -> Symbol {
    match num_args(&op) {
        0 => eval_val(op, Vec::new(), vars),
        x if x > 0 => {
            let mut arg = operands.pop_back().unwrap();
            if let Symbol::PartFn(sym, mut args, _) = op {
                args.push(arg);
                Symbol::PartFn(sym, args, x - 1)
            } else {
                Symbol::PartFn(Box::new(op), vec![arg], x - 1)
            }
        }
        _ => unreachable!(),
    }
}

fn eval_val(
    op: Symbol,
    raw_operands: Vec<Symbol>,
    vars: &mut HashMap<Identifier, Symbol>,
) -> Symbol {
    let operands: Vec<Symbol> = raw_operands
        .iter()
        .map(|x| eval(&[x.clone()], vars))
        .collect();

    match op {
        Symbol::Lit(_) => op,
        Symbol::Eq => {
            if let [lhs, rhs] = operands.as_slice() {
                if lhs == rhs {
                    Symbol::T
                } else {
                    Symbol::F
                }
            } else {
                unreachable!("{:?}", operands)
            }
        }
        Symbol::Inc => lit1(operands, |x| x + 1),

        Symbol::Dec => lit1(operands, |x| x - 1),

        Symbol::Add => lit2(operands, |x, y| x + y),

        Symbol::Var(_) => unreachable!("Should be handled by outer eval loop"),

        Symbol::Mul => lit2(operands, |x, y| x * y),

        Symbol::Div => lit2(operands, |x, y| x / y),

        Symbol::T => {
            if let [t, _] = operands.as_slice() {
                t.clone()
            } else {
                unreachable!("{:?}", operands)
            }
        }
<<<<<<< HEAD
        Symbol::F => {
            if let [_, f] = operands.as_slice() {
                f.clone()
            } else {
                unreachable!("{:?}", operands)
            }
        }
        Symbol::Lt => {
            if let [Symbol::Lit(x), Symbol::Lit(y)] = operands.as_slice() {
=======

        // Symbol::F => {},
        Symbol::Lt => match operands.as_slice() {
            [Symbol::Lit(x), Symbol::Lit(y)] => {
>>>>>>> 95e25a05
                if x < y {
                    Symbol::T
                } else {
                    Symbol::F
                }
<<<<<<< HEAD
            } else {
                unreachable!("{:?}", operands)
            }
        }
=======
            }
            _ => unreachable!("Lt with invalid operands"),
        },

>>>>>>> 95e25a05
        Symbol::Mod => match operands.as_slice() {
            [sym] => modulations::modulate(sym),
            _ => unreachable!("Mod with invalid operands"),
        },
        Symbol::Dem => match operands.as_slice() {
            [Symbol::Modulated(val)] => modulations::demodulate(val.clone()),
            _ => unreachable!("Dem with invalid operands"),
        },
        // Symbol::Send => {},
        Symbol::Neg => {
            if let [Symbol::Lit(x)] = operands.as_slice() {
                Symbol::Lit(-x.clone())
            } else {
                unreachable!()
            }
        }
        Symbol::Ap => unreachable!("Should be handled by outer eval loop"),

        Symbol::S => {
            // https://en.wikipedia.org/wiki/SKI_combinator_calculus
            // Sxyz = xz(yz)

            if let [x, y, z] = operands.as_slice() {
                eval(
                    &[
                        Symbol::Ap,
                        Symbol::Ap,
                        x.clone(),
                        z.clone(),
                        Symbol::Ap,
                        y.clone(),
                        z.clone(),
                    ],
                    vars,
                )
            } else {
                unreachable!()
            }
        }

        Symbol::C => {
            // https://en.wikipedia.org/wiki/B,_C,_K,_W_system
            // C x y z = x z y

            if let [x, y, z] = operands.as_slice() {
                eval(
                    &[Symbol::Ap, Symbol::Ap, x.clone(), z.clone(), y.clone()],
                    vars,
                )
            } else {
                unreachable!()
            }
        }

        Symbol::B => {
            // https://en.wikipedia.org/wiki/B,_C,_K,_W_system
            // B x y z = x (y z)

            if let [x, y, z] = operands.as_slice() {
                eval(
                    &[Symbol::Ap, x.clone(), Symbol::Ap, y.clone(), z.clone()],
                    vars,
                )
            } else {
                unreachable!()
            }
        }

        Symbol::Pwr2 => lit1(operands, |x| i64::pow(2, x as u32)),

        Symbol::I => {
            if let [x] = operands.as_slice() {
                x.clone()
            } else {
                unreachable!()
            }
        }

        Symbol::Cons => {
            if let [x, y] = operands.as_slice() {
                Symbol::Pair(Box::from(x.clone()), Box::from(y.clone()))
            } else {
                unreachable!()
            }
        }

        Symbol::Car => match operands.as_slice() {
            [Symbol::Pair(v1, _)] => *(v1.clone()),
            _ => unreachable!("Mod with invalid operands"),
        },

        Symbol::Cdr => match operands.as_slice() {
            [Symbol::Pair(_, v2)] => *(v2.clone()),
            _ => unreachable!("Mod with invalid operands"),
        },

        Symbol::Nil => Symbol::Nil,

        Symbol::IsNil => {
            if let [x] = operands.as_slice() {
                if x == &Symbol::Nil {
                    Symbol::T
                } else {
                    Symbol::F
                }
            } else {
                unreachable!()
            }
        }

        // Symbol::List(_) => {},
        // Symbol::Draw => {},
        // Symbol::Checkerboard => {},
        // Symbol::MultipleDraw => {},
        Symbol::If0 => {
            if let [literal, x, y] = operands.as_slice() {
                if literal == &Symbol::Lit(0) {
                    x.clone()
                } else {
                    y.clone()
                }
            } else {
                unreachable!("{:?}", operands)
            }
        }
        // Symbol::Interact => {},
        // Symbol::StatelessDraw => {},
        Symbol::PartFn(op0, args, 0) => unreachable!("Should be handled by outer eval loop"),

        _ => unimplemented!("{0:?} is not implemented", op),
    }
}

fn eval_thunk(instruction: Symbol, vars: &mut HashMap<Identifier, Symbol>) -> Symbol {
    match instruction {
        Symbol::PartFn(op, operands, 0) => eval_val(*op.clone(), operands.clone(), vars),

        _ => instruction,
    }
}

pub fn interpret(statements: Vec<Statement>) -> Symbol {
    #[derive(Clone, Debug)]
    struct Result {
        environment: HashMap<Identifier, Symbol>,
        last: Option<Symbol>,
    }

    impl Default for Result {
        fn default() -> Self {
            Self {
                environment: HashMap::new(),
                last: None,
            }
        }
    }

    statements
        .iter()
        .fold(Result::default(), |mut acc, statement| {
            let symbol = eval(&statement.1, &mut acc.environment);
            acc.environment.insert(statement.0.clone(), symbol.clone());
            Result {
                last: Some(symbol),
                ..acc
            }
        })
        .last
        .unwrap()
}

pub fn eval(instructions: &[Symbol], vars: &mut HashMap<Identifier, Symbol>) -> Symbol {
    let mut stack = VecDeque::<Symbol>::new();
    for inst in instructions.iter().rev() {
        match inst {
            Symbol::Ap => {
                let op = stack.pop_back().unwrap();
                let res = eval_fn(op, &mut stack, vars);
                stack.push_back(res);
            }

            Symbol::Var(idx) => stack.push_back(
                vars.get(&Identifier::Var(*idx))
                    .expect(&format!("Unable to find variable {}", idx))
                    .clone(),
            ),

            _ => stack.push_back(eval_thunk(inst.clone(), vars)),
        }
    }

    assert_eq!(stack.len(), 1);

    eval_thunk(stack.pop_back().unwrap(), vars)
}

#[cfg(test)]
mod tests;<|MERGE_RESOLUTION|>--- conflicted
+++ resolved
@@ -220,7 +220,6 @@
                 unreachable!("{:?}", operands)
             }
         }
-<<<<<<< HEAD
         Symbol::F => {
             if let [_, f] = operands.as_slice() {
                 f.clone()
@@ -228,30 +227,16 @@
                 unreachable!("{:?}", operands)
             }
         }
-        Symbol::Lt => {
-            if let [Symbol::Lit(x), Symbol::Lit(y)] = operands.as_slice() {
-=======
-
-        // Symbol::F => {},
         Symbol::Lt => match operands.as_slice() {
             [Symbol::Lit(x), Symbol::Lit(y)] => {
->>>>>>> 95e25a05
                 if x < y {
                     Symbol::T
                 } else {
                     Symbol::F
                 }
-<<<<<<< HEAD
-            } else {
-                unreachable!("{:?}", operands)
-            }
-        }
-=======
             }
             _ => unreachable!("Lt with invalid operands"),
         },
-
->>>>>>> 95e25a05
         Symbol::Mod => match operands.as_slice() {
             [sym] => modulations::modulate(sym),
             _ => unreachable!("Mod with invalid operands"),
